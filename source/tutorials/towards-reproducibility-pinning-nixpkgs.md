--- conflicted
+++ resolved
@@ -59,17 +59,12 @@
 
 By default, `niv` will use the **latest stable** NixOS release. However, you should check to see which version is currently specified in [the niv repository](https://github.com/nmattia/niv) if you require a specific release, as it might lag behind.
 
-<<<<<<< HEAD
 You can see which version `niv` is tracking as follows:
 
-> \$ niv show
-
-=======
-You can see which version `niv` is tracking as follow:
 ```
 $ niv show
 ```
->>>>>>> 417be44b
+
 And you can change the tracking branch to the one you want like this:
 
 ```
